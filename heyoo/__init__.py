"""
Unofficial python wrapper for the WhatsApp Cloud API.
"""
import requests
import logging
from requests_toolbelt.multipart.encoder import MultipartEncoder


# Setup logging

logging.basicConfig(
    level=logging.INFO,
    format="%(asctime)s - %(name)s - %(levelname)s - %(message)s",
)


class WhatsApp(object):
    """ "
    WhatsApp Object
    """

    BASE_URL = "https://graph.facebook.com/v13.0/{phone_number_id}"

    def __init__(self, token=None, phone_number_id=None):
        """
        Initialize the WhatsApp Object

        Args:
            token[str]: Token for the WhatsApp cloud API obtained from the developer portal
            phone_number_id[str]: Phone number id for the WhatsApp cloud API obtained from the developer portal
        """
        self.token = token
<<<<<<< HEAD
        self.base_url = self.BASE_URL.format(phone_number_id=phone_number_id)
        self.url = f"{self.base_url}/messages"  # URL for sending messages
        self.media_url = (
            f"{self.base_url}/media"  # URL for media uploads(WhatsApp cloud API v3)
        )
=======
        self.base_url = 'https://graph.facebook.com/v13.0'
        self.url = f"{self.base_url}/{phone_number_id}/messages"

>>>>>>> 1371bbf9
        self.headers = {
            "Content-Type": "application/json",
            "Authorization": "Bearer {}".format(self.token),
        }

    def send_message(
        self, message, recipient_id, recipient_type="individual", preview_url=True
    ):
        """
         Sends a text message to a WhatsApp user

         Args:
                message[str]: Message to be sent to the user
                recipient_id[str]: Phone number of the user with country code wihout +
                recipient_type[str]: Type of the recipient, either individual or group
                preview_url[bool]: Whether to send a preview url or not

        Example:
            ```python
            >>> from whatsapp import WhatsApp
            >>> whatsapp = WhatsApp(token, phone_number_id)
            >>> whatsapp.send_message("Hello World", "5511999999999")
            >>> whatsapp.send_message("Hello World", "5511999999999", preview_url=False)

        """
        data = {
            "messaging_product": "whatsapp",
            "recipient_type": recipient_type,
            "to": recipient_id,
            "type": "text",
            "text": {"preview_url": preview_url, "body": message},
        }
        logging.info(f"Sending message to {recipient_id}")
        r = requests.post(f"{self.url}", headers=self.headers, json=data)
        if r.status_code == 200:
            logging.info(f"Message sent to {recipient_id}")
            return r.json()
        logging.info(f"Message not sent to {recipient_id}")
        logging.info(f"Status code: {r.status_code}")
        logging.info(f"Response: {r.json()}")
        return r.json()

    def send_template(self, template, recipient_id, lang="en_US", components={}):
        """
        Sends a template message to a WhatsApp user, Template messages can either be;
            1. Text template
            2. Media based template
            3. Interactive template

        You can customize the template message by passing a dictionary of components.

        You can find the available components in the documentation.
        https://developers.facebook.com/docs/whatsapp/cloud-api/guides/send-message-templates

        Args:
            template[str]: Template name to be sent to the user
            recipient_id[str]: Phone number of the user with country code wihout +
            lang[str]: Language of the template message
            components[dict]: Dictionary of components to be sent to the user


        Example:
            >>> from whatsapp import WhatsApp
            >>> whatsapp = WhatsApp(token, phone_number_id)
            >>> whatsapp.send_template("hello_world", "5511999999999", lang="en_US"))
        """
        data = {
            "messaging_product": "whatsapp",
            "to": recipient_id,
            "type": "template",
            "template": {
                "name": template,
                "language": {"code": lang},
                "components": components,
            },
        }
        logging.info(f"Sending template to {recipient_id}")
        r = requests.post(self.url, headers=self.headers, json=data)
        if r.status_code == 200:
            logging.info(f"Template sent to {recipient_id}")
            return r.json()
        logging.info(f"Template not sent to {recipient_id}")
        logging.info(f"Status code: {r.status_code}")
        logging.info(f"Response: {r.json()}")
        return r.json()

    def send_templatev2(self, template, recipient_id, components, lang="en_US"):
        data = {
            "messaging_product": "whatsapp",
            "to": recipient_id,
            "type": "template",
            "template": {
                "name": template,
                "language": {"code": lang},
                "components": components,
            },
        }
        logging.info(f"Sending template to {recipient_id}")
        r = requests.post(self.url, headers=self.headers, json=data)
        if r.status_code == 200:
            logging.info(f"Template sent to {recipient_id}")
            return r.json()
        logging.info(f"Template not sent to {recipient_id}")
        logging.info(f"Status code: {r.status_code}")
        logging.info(f"Response: {r.json()}")
        return r.json()

    def send_location(self, lat, long, name, address, recipient_id):
        """
        Sends a location message to a WhatsApp user

        Args:
            lat[str]: Latitude of the location
            long[str]: Longitude of the location
            name[str]: Name of the location
            address[str]: Address of the location
            recipient_id[str]: Phone number of the user with country code wihout +

        Example:
            >>> from whatsapp import WhatsApp
            >>> whatsapp = WhatsApp(token, phone_number_id)
            >>> whatsapp.send_location("-23.564", "-46.654", "My Location", "Rua dois, 123", "5511999999999")
        """
        data = {
            "messaging_product": "whatsapp",
            "to": recipient_id,
            "type": "location",
            "location": {
                "latitude": lat,
                "longitude": long,
                "name": name,
                "address": address,
            },
        }
        logging.info(f"Sending location to {recipient_id}")
        r = requests.post(self.url, headers=self.headers, json=data)
        if r.status_code == 200:
            logging.info(f"Location sent to {recipient_id}")
            return r.json()
        logging.info(f"Location not sent to {recipient_id}")
        logging.info(f"Status code: {r.status_code}")
        logging.error(r.json())
        return r.json()

    def send_image(
        self,
        image,
        recipient_id,
        recipient_type="individual",
        caption=None,
        link=True,
    ):
        """
        Sends an image message to a WhatsApp user

        There are two ways to send an image message to a user, either by passing the image id or by passing the image link.
        Image id is the id of the image uploaded to the cloud api.

        Args:
            image[str]: Image id or link of the image
            recipient_id[str]: Phone number of the user with country code wihout +
            recipient_type[str]: Type of the recipient, either individual or group
            caption[str]: Caption of the image
            link[bool]: Whether to send an image id or an image link, True means that the image is an id, False means that the image is a link


        Example:
            >>> from whatsapp import WhatsApp
            >>> whatsapp = WhatsApp(token, phone_number_id)
            >>> whatsapp.send_image("https://i.imgur.com/Fh7XVYY.jpeg", "5511999999999")
        """
        if link:
            data = {
                "messaging_product": "whatsapp",
                "recipient_type": recipient_type,
                "to": recipient_id,
                "type": "image",
                "image": {"link": image, "caption": caption},
            }
        else:
            data = {
                "messaging_product": "whatsapp",
                "recipient_type": recipient_type,
                "to": recipient_id,
                "type": "image",
                "image": {"id": image, "caption": caption},
            }
        logging.info(f"Sending image to {recipient_id}")
        r = requests.post(self.url, headers=self.headers, json=data)
        if r.status_code == 200:
            logging.info(f"Image sent to {recipient_id}")
            return r.json()
        logging.info(f"Image not sent to {recipient_id}")
        logging.info(f"Status code: {r.status_code}")
        logging.error(r.json())
        return r.json()

    def send_audio(self, audio, recipient_id, link=True):
        """
        Sends an audio message to a WhatsApp user
        Audio messages can either be sent by passing the audio id or by passing the audio link.

        Args:
            audio[str]: Audio id or link of the audio
            recipient_id[str]: Phone number of the user with country code wihout +
            link[bool]: Whether to send an audio id or an audio link, True means that the audio is an id, False means that the audio is a link

        Example:
            >>> from whatsapp import WhatsApp
            >>> whatsapp = WhatsApp(token, phone_number_id)
            >>> whatsapp.send_audio("https://www.soundhelix.com/examples/mp3/SoundHelix-Song-1.mp3", "5511999999999")
        """
        if link:
            data = {
                "messaging_product": "whatsapp",
                "to": recipient_id,
                "type": "audio",
                "audio": {"link": audio},
            }
        else:
            data = {
                "messaging_product": "whatsapp",
                "to": recipient_id,
                "type": "audio",
                "audio": {"id": audio},
            }
        logging.info(f"Sending audio to {recipient_id}")
        r = requests.post(self.url, headers=self.headers, json=data)
        if r.status_code == 200:
            logging.info(f"Audio sent to {recipient_id}")
            return r.json()
        logging.info(f"Audio not sent to {recipient_id}")
        logging.info(f"Status code: {r.status_code}")
        logging.error(f"Response: {r.json()}")
        return r.json()

    def send_video(self, video, recipient_id, caption=None, link=True):
        """ "
        Sends a video message to a WhatsApp user
        Video messages can either be sent by passing the video id or by passing the video link.

        Args:
            video[str]: Video id or link of the video
            recipient_id[str]: Phone number of the user with country code wihout +
            caption[str]: Caption of the video
            link[bool]: Whether to send a video id or a video link, True means that the video is an id, False means that the video is a link

        example:
            >>> from whatsapp import WhatsApp
            >>> whatsapp = WhatsApp(token, phone_number_id)
            >>> whatsapp.send_video("https://www.youtube.com/watch?v=dQw4w9WgXcQ", "5511999999999")
        """
        if link:
            data = {
                "messaging_product": "whatsapp",
                "to": recipient_id,
                "type": "video",
                "video": {"link": video, "caption": caption},
            }
        else:
            data = {
                "messaging_product": "whatsapp",
                "to": recipient_id,
                "type": "video",
                "video": {"id": video, "caption": caption},
            }
        logging.info(f"Sending video to {recipient_id}")
        r = requests.post(self.url, headers=self.headers, json=data)
        if r.status_code == 200:
            logging.info(f"Video sent to {recipient_id}")
            return r.json()
        logging.info(f"Video not sent to {recipient_id}")
        logging.info(f"Status code: {r.status_code}")
        logging.error(f"Response: {r.json()}")
        return r.json()

    def send_document(self, document, recipient_id, caption=None, link=True):
        """ "
        Sends a document message to a WhatsApp user
        Document messages can either be sent by passing the document id or by passing the document link.

        Args:
            document[str]: Document id or link of the document
            recipient_id[str]: Phone number of the user with country code wihout +
            caption[str]: Caption of the document
            link[bool]: Whether to send a document id or a document link, True means that the document is an id, False means that the document is a link

        Example:
            >>> from whatsapp import WhatsApp
            >>> whatsapp = WhatsApp(token, phone_number_id)
            >>> whatsapp.send_document("https://www.w3.org/WAI/ER/tests/xhtml/testfiles/resources/pdf/dummy.pdf", "5511999999999")
        """
        if link:
            data = {
                "messaging_product": "whatsapp",
                "to": recipient_id,
                "type": "document",
                "document": {"link": document, "caption": caption},
            }
        else:
            data = {
                "messaging_product": "whatsapp",
                "to": recipient_id,
                "type": "document",
                "document": {"id": document, "caption": caption},
            }

        logging.info(f"Sending document to {recipient_id}")
        r = requests.post(self.url, headers=self.headers, json=data)
        if r.status_code == 200:
            logging.info(f"Document sent to {recipient_id}")
            return r.json()
        logging.info(f"Document not sent to {recipient_id}")
        logging.info(f"Status code: {r.status_code}")
        logging.error(f"Response: {r.json()}")
        return r.json()

    def upload_media(self, media: str):
        """
        Uploads a media to the cloud api and returns the id of the media

        Args:
            media[str]: Path of the media to be uploaded

        Example:
            >>> from whatsapp import WhatsApp
            >>> whatsapp = WhatsApp(token, phone_number_id)
            >>> whatsapp.upload_media("/path/to/media")
        """
        data = {
            "messaging_product": "whatsapp",
            "type": "media",
            "media": {"file": open(media, "rb")},
        }
        logging.info(f"Uploading media {media}")
        r = requests.post(self.media_url, headers=self.headers, json=data)
        if r.status_code == 200:
            logging.info(f"Media {media} uploaded")
            return r.json()
        logging.info(f"Error uploading media {media}")
        logging.info(f"Status code: {r.status_code}")
        logging.info(f"Response: {r.json()}")
        return None

    def create_button(self, button):
        """
        Method to create a button object to be used in the send_message method.

        This is method is designed to only be used internally by the send_button method.

        Args:
               button[dict]: A dictionary containing the button data
        """
        return {
            "type": "list",
            "header": {"type": "text", "text": button.get("header")},
            "body": {"text": button.get("body")},
            "footer": {"text": button.get("footer")},
            "action": button.get("action"),
        }

    def send_button(self, button, recipient_id):
        """
        Sends an interactive buttons message to a WhatsApp user

        Args:
            button[dict]: A dictionary containing the button data(rows-title may not exceed 20 characters)
            recipient_id[str]: Phone number of the user with country code wihout +

        check https://github.com/Neurotech-HQ/heyoo#sending-interactive-reply-buttons for an example.
        """
        data = {
            "messaging_product": "whatsapp",
            "to": recipient_id,
            "type": "interactive",
            "interactive": self.create_button(button),
        }
        logging.info(f"Sending buttons to {recipient_id}")
        r = requests.post(self.url, headers=self.headers, json=data)
        if r.status_code == 200:
            logging.info(f"Buttons sent to {recipient_id}")
            return r.json()
        logging.info(f"Buttons not sent to {recipient_id}")
        logging.info(f"Status code: {r.status_code}")
        logging.info(f"Response: {r.json()}")
        return r.json()

    def send_reply_button(self, button, recipient_id):
        """
        Sends an interactive reply buttons[menu] message to a WhatsApp user

        Args:
            button[dict]: A dictionary containing the button data
            recipient_id[str]: Phone number of the user with country code wihout +

        Note:
            The maximum number of buttons is 3, more than 3 buttons will rise an error.
        """
        data = {
            "messaging_product": "whatsapp",
            "recipient_type": "individual",
            "to": recipient_id,
            "type": "interactive",
            "interactive": button,
        }
        r = requests.post(self.url, headers=self.headers, json=data)
        if r.status_code == 200:
            logging.info(f"Reply buttons sent to {recipient_id}")
            return r.json()
        logging.info(f"Reply buttons not sent to {recipient_id}")
        logging.info(f"Status code: {r.status_code}")
        logging.info(f"Response: {r.json()}")
        return r.json()

    def query_media_url(self, media_id: str):
        """
        Query media url from media id obtained either by manually uploading media or received media

        Args:
            media_id[str]: Media id of the media

        Returns:
            str: Media url

        Example:
            >>> from whatsapp import WhatsApp
            >>> whatsapp = WhatsApp(token, phone_number_id)
            >>> whatsapp.query_media_url("media_id")
        """
        r = requests.get(f"{self.base_url}/{media_id}", headers=self.headers)
        if r.status_code == 200:
            return r.json()["url"]
        return None

    def download_media(self, media_url, mime_type):
        """
        Download media from media url obtained either by manually uploading media or received media

        Args:
            media_url[str]: Media url of the media
            mime_type[str]: Mime type of the media

        Returns:
            str: Media url

        Example:
            >>> from whatsapp import WhatsApp
            >>> whatsapp = WhatsApp(token, phone_number_id)
            >>> whatsapp.download_media("media_url", "image/jpeg")
        """
        r = requests.get(media_url, headers=self.headers)
        content = r.content
        extension = mime_type.split("/")[1]
        # create a temporary file
        try:
            with open(f"temp.{extension}", "wb") as f:
                f.write(content)
            return f.name
        except Exception as e:
            print(e)
            return None

    def preprocess(self, data):
        """
        Preprocesses the data received from the webhook.

        This method is designed to only be used internally.

        Args:
            data[dict]: The data received from the webhook
        """
        return data["entry"][0]["changes"][0]["value"]

    def get_mobile(self, data):
        """
        Extracts the mobile number of the sender from the data received from the webhook.

        Args:
            data[dict]: The data received from the webhook
        Returns:
            str: The mobile number of the sender

        Example:
            >>> from whatsapp import WhatsApp
            >>> whatsapp = WhatsApp(token, phone_number_id)
            >>> mobile = whatsapp.get_mobile(data)
        """
        data = self.preprocess(data)
        if "contacts" in data:
            return data["contacts"][0]["wa_id"]

    def get_name(self, data):
        """
        Extracts the name of the sender from the data received from the webhook.

        Args:
            data[dict]: The data received from the webhook
        Returns:
            str: The name of the sender
        Example:
            >>> from whatsapp import WhatsApp
            >>> whatsapp = WhatsApp(token, phone_number_id)
            >>> mobile = whatsapp.get_name(data)
        """
        contact = self.preprocess(data)
        if contact:
            return contact["contacts"][0]["profile"]["name"]

    def get_message(self, data):
        """
        Extracts the text message of the sender from the data received from the webhook.

        Args:
            data[dict]: The data received from the webhook
        Returns:
            str: The text message received from the sender
        Example:
            >>> from whatsapp import WhatsApp
            >>> whatsapp = WhatsApp(token, phone_number_id)
            >>> message = message.get_message(data)
        """
        data = self.preprocess(data)
        if "messages" in data:
            return data["messages"][0]["text"]["body"]

    def get_message_id(self, data):
        """
        Extracts the message id of the sender from the data received from the webhook.

        Args:
            data[dict]: The data received from the webhook
        Returns:
            str: The message id of the sender
        Example:
            >>> from whatsapp import WhatsApp
            >>> whatsapp = WhatsApp(token, phone_number_id)
            >>> message_id = whatsapp.get_message_id(data)
        """
        data = self.preprocess(data)
        if "messages" in data:
            return data["messages"][0]["id"]

    def get_message_timestamp(self, data):
        """ "
        Extracts the timestamp of the message from the data received from the webhook.

        Args:
            data[dict]: The data received from the webhook
        Returns:
            str: The timestamp of the message
        Example:
            >>> from whatsapp import WhatsApp
            >>> whatsapp = WhatsApp(token, phone_number_id)
            >>> whatsapp.get_message_timestamp(data)
        """
        data = self.preprocess(data)
        if "messages" in data:
            return data["messages"][0]["timestamp"]

    def get_interactive_response(self, data):
        """
         Extracts the response of the interactive message from the data received from the webhook.

         Args:
            data[dict]: The data received from the webhook
        Returns:
            dict: The response of the interactive message

        Example:
            >>> from whatsapp import WhatsApp
            >>> whatsapp = WhatsApp(token, phone_number_id)
            >>> response = whatsapp.get_interactive_response(data)
            >>> intractive_type = response.get("type")
            >>> message_id = response[intractive_type]["id"]
            >>> message_text = response[intractive_type]["title"]
        """
        data = self.preprocess(data)
        if "messages" in data:
            if "interactive" in data["messages"][0]:
                return data["messages"][0]["interactive"]

    def get_location(self, data):
        """
        Extracts the location of the sender from the data received from the webhook.

        Args:
            data[dict]: The data received from the webhook

        Returns:
            dict: The location of the sender

        Example:
            >>> from whatsapp import WhatsApp
            >>> whatsapp = WhatsApp(token, phone_number_id)
            >>> whatsapp.get_location(data)
        """
        data = self.preprocess(data)
        if "messages" in data:
            if "location" in data["messages"][0]:
                return data["messages"][0]["location"]

    def get_image(self, data):
        """ "
        Extracts the image of the sender from the data received from the webhook.

        Args:
            data[dict]: The data received from the webhook
        Returns:
            dict: The image_id of an image sent by the sender

        Example:
            >>> from whatsapp import WhatsApp
            >>> whatsapp = WhatsApp(token, phone_number_id)
            >>> image_id = whatsapp.get_image(data)
        """
        data = self.preprocess(data)
        if "messages" in data:
            if "image" in data["messages"][0]:
                return data["messages"][0]["image"]

    def get_audio(self, data):
        """
        Extracts the audio of the sender from the data received from the webhook.

        Args:
            data[dict]: The data received from the webhook

        Returns:
            dict: The audio of the sender

        Example:
            >>> from whatsapp import WhatsApp
            >>> whatsapp = WhatsApp(token, phone_number_id)
            >>> whatsapp.get_audio(data)
        """
        data = self.preprocess(data)
        if "messages" in data:
            if "audio" in data["messages"][0]:
                return data["messages"][0]["audio"]

    def get_video(self, data):
        """
        Extracts the video of the sender from the data received from the webhook.

        Args:
            data[dict]: The data received from the webhook

        Returns:
            dict: Dictionary containing the video details sent by the sender

        Example:
            >>> from whatsapp import WhatsApp
            >>> whatsapp = WhatsApp(token, phone_number_id)
            >>> whatsapp.get_video(data)
        """
        data = self.preprocess(data)
        if "messages" in data:
            if "video" in data["messages"][0]:
                return data["messages"][0]["video"]

    def get_message_type(self, data):
        """
        Gets the type of the message sent by the sender from the data received from the webhook.


        Args:
            data [dict]: The data received from the webhook

        Returns:
            str: The type of the message sent by the sender

        Example:
            >>> from whatsapp import WhatsApp
            >>> whatsapp = WhatsApp(token, phone_number_id)
            >>> whatsapp.get_message_type(data)
        """
        data = self.preprocess(data)
        if "messages" in data:
            return data["messages"][0]["type"]

    def get_delivery(self, data):
        """
        Extracts the delivery status of the message from the data received from the webhook.
        Args:
            data [dict]: The data received from the webhook

        Returns:
            dict: The delivery status of the message and message id of the message
        """
        data = self.preprocess(data)
        if "statuses" in data:
            return data["statuses"][0]["status"]

    def changed_field(self, data):
        """
        Helper function to check if the field changed in the data received from the webhook.

        Args:
            data [dict]: The data received from the webhook

        Returns:
            str: The field changed in the data received from the webhook

        Example:
            >>> from whatsapp import WhatsApp
            >>> whatsapp = WhatsApp(token, phone_number_id)
            >>> whatsapp.changed_field(data)
        """
        return data["entry"][0]["changes"][0]["field"]<|MERGE_RESOLUTION|>--- conflicted
+++ resolved
@@ -19,8 +19,6 @@
     WhatsApp Object
     """
 
-    BASE_URL = "https://graph.facebook.com/v13.0/{phone_number_id}"
-
     def __init__(self, token=None, phone_number_id=None):
         """
         Initialize the WhatsApp Object
@@ -30,17 +28,10 @@
             phone_number_id[str]: Phone number id for the WhatsApp cloud API obtained from the developer portal
         """
         self.token = token
-<<<<<<< HEAD
-        self.base_url = self.BASE_URL.format(phone_number_id=phone_number_id)
-        self.url = f"{self.base_url}/messages"  # URL for sending messages
-        self.media_url = (
-            f"{self.base_url}/media"  # URL for media uploads(WhatsApp cloud API v3)
-        )
-=======
-        self.base_url = 'https://graph.facebook.com/v13.0'
+        self.base_url = "https://graph.facebook.com/v13.0"
         self.url = f"{self.base_url}/{phone_number_id}/messages"
-
->>>>>>> 1371bbf9
+        self.media_url = f"{self.base_url}/{phone_number_id}/media"
+
         self.headers = {
             "Content-Type": "application/json",
             "Authorization": "Bearer {}".format(self.token),
