--- conflicted
+++ resolved
@@ -573,13 +573,8 @@
             f"{self.v15_base_url}/{self.phone_number_id}/messages",
             headers=headers,
             json=json_data,
-<<<<<<< HEAD
-        ).json()
-        if response.get("status_code") == 200:
-=======
         )
         if response.status_code == 200:
->>>>>>> f00c814b
             logging.info(f"Message {message_id} marked as read")
             return response.json()
         logging.info(f"Error marking message {message_id} as read")
